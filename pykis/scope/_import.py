--- conflicted
+++ resolved
@@ -3,11 +3,16 @@
 from datetime import datetime, date, time
 
 from ..account import KisAccount
-<<<<<<< HEAD
-from ..client import KisPage, KisLongPage, KisDynamicPagingAPIResponse, KisDynamicLongPagingAPIResponse, KisDynamic, KisDynamicAPIResponse
-=======
-from ..client import KisPage, KisLongPage, KisZeroPage, KisDynamicPagingAPIResponse, KisDynamic, KisDynamicAPIResponse, KisDynamicLongPagingAPIResponse, KisDynamicZeroPagingAPIResponse
->>>>>>> fa88993c
+from ..client import (
+    KisPage,
+    KisLongPage,
+    KisZeroPage,
+    KisDynamicPagingAPIResponse,
+    KisDynamic,
+    KisDynamicAPIResponse,
+    KisDynamicLongPagingAPIResponse,
+    KisDynamicZeroPagingAPIResponse,
+)
 from .base import KisScopeBase
 
 if TYPE_CHECKING:
